import json
import os
import platform
import sys
import uuid

from django.conf import settings
from django.core.exceptions import ObjectDoesNotExist
from django.db import connection, models, transaction
from django.db.models import F
from django.utils import timezone
from django.utils.six import iteritems
from morango.utils.register_models import _profile_models

from .certificates import Certificate, ScopeDefinition, Nonce, Filter
from .manager import SyncableModelManager
from .utils.uuids import UUIDField, UUIDModelMixin, sha2_uuid


class DatabaseIDManager(models.Manager):
    """
    We override ``model.Manager`` in order to wrap creating a new database ID model within a transaction. With the
    creation of a new database ID model, we set all previously created models current flag to False.
    """

    def create(self, **kwargs):

        # do within transaction so we always have a current database ID
        with transaction.atomic():
            # set current flag to false for all database_id models
            DatabaseIDModel.objects.update(current=False)

            return super(DatabaseIDManager, self).create(**kwargs)


class DatabaseIDModel(UUIDModelMixin):
    """
    Model to be used for tracking database ids.
    """

    uuid_input_fields = "RANDOM"

    objects = DatabaseIDManager()

    current = models.BooleanField(default=True)
    date_generated = models.DateTimeField(default=timezone.now)
    initial_instance_id = models.CharField(max_length=32, blank=True)

    def save(self, *args, **kwargs):

        # do within transaction so we always have a current database ID
        with transaction.atomic():
            # set current flag to false for all database_id models
            if not self.id and self.current:
                DatabaseIDModel.objects.update(current=False)

            super(DatabaseIDModel, self).save(*args, **kwargs)

    @classmethod
    def get_or_create_current_database_id(cls):

        with transaction.atomic():
            try:
                return cls.objects.get(current=True)
            except cls.DoesNotExist:
                return cls.objects.create()


class InstanceIDModel(UUIDModelMixin):
    """
    ``InstanceIDModel`` is used to track what the current ID of this Morango instance is based on system properties. If system properties
    change, the ID used to track the morango instance also changes. During serialization phase, we associate the current instance ID,
    as well as its counter with all the records that were serialized at the time.
    """

    uuid_input_fields = ("platform", "hostname", "sysversion", "macaddress", "database_id", "db_path", "system_id")

    platform = models.TextField()
    hostname = models.TextField()
    sysversion = models.TextField()
    macaddress = models.CharField(max_length=20, blank=True)
    database = models.ForeignKey(DatabaseIDModel)
    counter = models.IntegerField(default=0)
    current = models.BooleanField(default=True)
    db_path = models.CharField(max_length=1000)
    system_id = models.CharField(max_length=100, blank=True)

    @classmethod
    def get_or_create_current_instance(cls):
        """Get the instance model corresponding to the current system, or create a new
        one if the system is new or its properties have changed (e.g. OS from upgrade)."""

        # on Android, platform.platform() barfs, so we handle that safely here
        try:
            plat = platform.platform()
        except:
            plat = "Unknown (Android?)"

        kwargs = {
            "platform": plat,
            "hostname": platform.node(),
            "sysversion": sys.version,
            "database": DatabaseIDModel.get_or_create_current_database_id(),
            "db_path": os.path.abspath(settings.DATABASES['default']['NAME']),
            "system_id": os.environ.get("MORANGO_SYSTEM_ID", ""),
        }

        # try to get the MAC address, but exclude it if it was a fake (random) address
        mac = uuid.getnode()
        if (mac >> 40) % 2 == 0:  # 8th bit (of 48 bits, from left) is 1 if MAC is fake
            kwargs["macaddress"] = mac
        else:
            kwargs["macaddress"] = ""

        # do within transaction so we only ever have 1 current instance ID
        with transaction.atomic():
<<<<<<< HEAD
            obj, created = cls.objects.get_or_create(**kwargs)
            if created:
                cls.objects.exclude(id=obj.id).update(current=False)
=======
            InstanceIDModel.objects.filter(current=True).update(current=False)
            obj, created = InstanceIDModel.objects.get_or_create(**kwargs)
            obj.current = True
            obj.save()
>>>>>>> f776b33d

        return obj, created

    @staticmethod
    @transaction.atomic
    def get_current_instance_and_increment_counter():
        InstanceIDModel.objects.filter(current=True).update(counter=F('counter') + 1)
        return InstanceIDModel.objects.get(current=True)


class SyncSession(models.Model):
    """
    ``SyncSession`` holds metadata for a sync session which keeps track of initial settings and
    the current transfer happening for this sync session.
    """

    id = UUIDField(primary_key=True)

    # track when the session started and the last time there was activity for this session
    start_timestamp = models.DateTimeField(default=timezone.now)
    last_activity_timestamp = models.DateTimeField(blank=True)
    active = models.BooleanField(default=True)

    # track whether this device is acting as the server for the sync session
    is_server = models.BooleanField(default=False)

    # track the certificates being used by each side for this session
    client_certificate = models.ForeignKey(Certificate, blank=True, null=True, related_name="syncsessions_client")
    server_certificate = models.ForeignKey(Certificate, blank=True, null=True, related_name="syncsessions_server")

    # track the morango profile this sync session is happening for
    profile = models.CharField(max_length=40)

    # information about the connection over which this sync session is happening
    connection_kind = models.CharField(max_length=10, choices=[(u"network", u"Network"), (u"disk", u"Disk")])
    connection_path = models.CharField(max_length=1000)  # file path if kind=disk, and base URL of server if kind=network

    # for network connections, keep track of the IPs on either end
    client_ip = models.CharField(max_length=100, blank=True)
    server_ip = models.CharField(max_length=100, blank=True)

    # serialized copies of the client and server instance model fields, for debugging/tracking purposes
    client_instance = models.TextField(default=u"{}")
    server_instance = models.TextField(default=u"{}")


class TransferSession(models.Model):
    """
    ``TransferSession`` holds metatada that is related to a specific transfer (push/pull) session
    between 2 morango instances.
    """

    id = UUIDField(primary_key=True)
    filter = models.TextField()  # partition/filter to know what subset of data is to be synced
    push = models.BooleanField()  # is session pushing or pulling data?
    active = models.BooleanField(default=True)  # is this transfer session still active?
    records_transferred = models.IntegerField(default=0)  # track how many records have already been transferred
    records_total = models.IntegerField(blank=True, null=True)  # total number of records to be synced across in this transfer
    sync_session = models.ForeignKey(SyncSession)

    # track when the transfer session started and the last time there was activity on it
    start_timestamp = models.DateTimeField(default=timezone.now)
    last_activity_timestamp = models.DateTimeField(blank=True)

    # we keep track of FSICs for both client and server
    client_fsic = models.TextField(blank=True, default="{}")
    server_fsic = models.TextField(blank=True, default="{}")

    def get_filter(self):
        return Filter(self.filter)


class DeletedModels(models.Model):
    """
    ``DeletedModels`` helps us keep track of models that are deleted prior
    to serialization.
    """

    id = UUIDField(primary_key=True)
    profile = models.CharField(max_length=40)


class AbstractStore(models.Model):
    """
    ``AbstractStore`` is a base model for storing serialized data.

    This model is an abstract model, and is inherited by both ``Store`` and
    ``Buffer``.
    """

    profile = models.CharField(max_length=40)

    serialized = models.TextField(blank=True)
    deleted = models.BooleanField(default=False)

    # ID of last InstanceIDModel and its corresponding counter at time of serialization
    last_saved_instance = UUIDField()
    last_saved_counter = models.IntegerField()

    # fields used to compute UUIDs, filter data, and load data into the correct app models
    partition = models.TextField()
    source_id = models.CharField(max_length=96)
    model_name = models.CharField(max_length=40)

    # conflicting data that needs merge conflict resolution
    conflicting_serialized_data = models.TextField(blank=True)

    _self_ref_fk = models.CharField(max_length=32, blank=True)

    class Meta:
        abstract = True


class Store(AbstractStore):
    """
    ``Store`` is the concrete model where serialized data is persisted, along with
    metadata about counters and history.
    """

    id = UUIDField(primary_key=True)
    # used to know which store records need to be deserialized into the app layer models
    dirty_bit = models.BooleanField(default=False)

    def _deserialize_store_model(self):
        klass_model = _profile_models[self.profile][self.model_name]
        # if store model marked as deleted, attempt to delete in app layer
        if self.deleted:
            klass_model.objects.filter(id=self.id).delete()
        # inflate model and attempt to save
        else:
            app_model = klass_model.deserialize(json.loads(self.serialized))
            app_model._morango_source_id = self.source_id
            app_model._morango_partition = self.partition
            try:
                app_model.save(update_dirty_bit_to=False)
            # if unable to save due to missing FKs, mark model as deleted
            except ObjectDoesNotExist:
                app_model._update_deleted_models()


class Buffer(AbstractStore):
    """
    ``Buffer`` is where records from the internal store are queued up temporarily, before being
    sent to another morango instance, or stored while being received from another instance, before
    dequeuing into the local store.
    """

    transfer_session = models.ForeignKey(TransferSession)
    model_uuid = UUIDField()

    class Meta:
        unique_together = ("transfer_session", "model_uuid")

    def rmcb_list(self):
        return RecordMaxCounterBuffer.objects.filter(model_uuid=self.model_uuid, transfer_session=self.transfer_session)


class AbstractCounter(models.Model):
    """
    Abstract class which shares fields across multiple counter models.
    """

    # the UUID of the morango instance for which we're tracking the counter
    instance_id = UUIDField()
    # the counter of the morango instance at the time of serialization or merge conflict resolution
    counter = models.IntegerField()

    class Meta:
        abstract = True


class DatabaseMaxCounter(AbstractCounter):
    """
    ``DatabaseMaxCounter`` is used to keep track of what data this database already has across all
    instances for a particular partition prefix. Whenever 2 morango instances sync with each other we keep track
    of those partition prefixes from the filters, as well as the maximum counter we received for each instance during the sync session.
    """

    partition = models.CharField(max_length=128, default="")

    class Meta:
        unique_together = ("instance_id", "partition")

    @classmethod
    @transaction.atomic
    def update_fsics(cls, fsics, sync_filter):
        internal_fsic = DatabaseMaxCounter.calculate_filter_max_counters(sync_filter)
        updated_fsic = {}
        for key, value in iteritems(fsics):
            if key in internal_fsic:
                # if same instance id, update fsic with larger value
                if fsics[key] > internal_fsic[key]:
                    updated_fsic[key] = fsics[key]
            else:
                # if instance id is not present, add it to updated fsics
                updated_fsic[key] = fsics[key]

        # load database max counters
        for (key, value) in iteritems(updated_fsic):
            for f in sync_filter:
                DatabaseMaxCounter.objects.update_or_create(instance_id=key, partition=f, defaults={'counter': value})

    @classmethod
    def calculate_filter_max_counters(cls, filters):

        # create string of prefixes to place into sql statement
        condition = " UNION ".join(["SELECT '{}' AS a".format(prefix) for prefix in filters])

        filter_max_calculation = """
        SELECT PMC.instance, MIN(PMC.counter)
        FROM
            (
            SELECT dmc.instance_id as instance, MAX(dmc.counter) as counter, filter as filter_partition
            FROM {dmc_table} as dmc, (SELECT T.a as filter FROM ({filter_list}) as T)
            WHERE filter LIKE dmc.partition || '%'
            GROUP BY instance, filter_partition
            ) as PMC
        GROUP BY PMC.instance
        HAVING {count} = COUNT(PMC.filter_partition)
        """.format(dmc_table=cls._meta.db_table,
                   filter_list=condition,
                   count=len(filters))

        with connection.cursor() as cursor:
            cursor.execute(filter_max_calculation)
            return dict(cursor.fetchall())


class RecordMaxCounter(AbstractCounter):
    """
    ``RecordMaxCounter`` keeps track of the maximum counter each serialized record has been saved at,
     for each instance that has modified it. This is used to determine fast-forwards and merge conflicts
     during the sync process.
    """

    store_model = models.ForeignKey(Store)

    class Meta:
        unique_together = ('store_model', 'instance_id')


class RecordMaxCounterBuffer(AbstractCounter):
    """
    ``RecordMaxCounterBuffer`` is where combinations of instance ID and counters (from ``RecordMaxCounter``) are stored temporarily,
    until they are sent or recieved by another morango instance.
    """

    transfer_session = models.ForeignKey(TransferSession)
    model_uuid = UUIDField()


class SyncableModel(UUIDModelMixin):
    """
    ``SyncableModel`` is the base model class for syncing. Other models inherit from this class if they want to make
    their data syncable across devices.
    """

    # constant value to insert into partition strings in place of current model's ID, as needed (to avoid circularity)
    ID_PLACEHOLDER = "${id}"

    _morango_internal_fields_not_to_serialize = ('_morango_dirty_bit',)
    morango_model_dependencies = ()
    morango_fields_not_to_serialize = ()
    morango_profile = None

    # morango specific field used for tracking model changes
    _morango_dirty_bit = models.BooleanField(default=True, editable=False)
    # morango specific field used to store random uuid or unique together fields
    _morango_source_id = models.CharField(max_length=96, editable=False)
    # morango specific field used to store the partition on the model
    _morango_partition = models.CharField(max_length=128, editable=False)

    objects = SyncableModelManager()

    class Meta:
        abstract = True

    def _update_deleted_models(self):
        DeletedModels.objects.update_or_create(defaults={'id': self.id, 'profile': self.morango_profile},
                                               id=self.id)

    def save(self, update_dirty_bit_to=True, *args, **kwargs):
        if update_dirty_bit_to is None:
            pass  # don't do anything with the dirty bit
        elif update_dirty_bit_to:
            self._morango_dirty_bit = True
        elif not update_dirty_bit_to:
            self._morango_dirty_bit = False
        super(SyncableModel, self).save(*args, **kwargs)

    def serialize(self, data={}):
        """All concrete fields of the ``SyncableModel`` subclass, except for those specifically blacklisted, are returned in a dict."""
        # NOTE: code adapted from https://github.com/django/django/blob/master/django/forms/models.py#L75
        opts = self._meta
        if not data:
            data = {}

        for f in opts.concrete_fields:
            if f.attname in self.morango_fields_not_to_serialize:
                continue
            if f.attname in self._morango_internal_fields_not_to_serialize:
                continue
            # case if model is morango mptt
            if f.attname in getattr(self, '_internal_mptt_fields_not_to_serialize', '_internal_fields_not_to_serialize'):
                continue
            if f.attname in data:
                continue
            data[f.attname] = f.value_from_object(self)
        return data

    @classmethod
    def deserialize(cls, dict_model, **kwargs):
        """Returns an unsaved class object based on the valid properties passed in."""
        for f in cls._meta.concrete_fields:
            if f.attname in dict_model and f.attname not in kwargs:
                kwargs[f.attname] = dict_model[f.attname]
        return cls(**kwargs)

    @classmethod
    def merge_conflict(cls, current, push):
        return push

    def calculate_source_id(self):
        """Should return a string that uniquely defines the model instance or `None` for a random uuid."""
        raise NotImplementedError("You must define a 'calculate_source_id' method on models that inherit from SyncableModel.")

    def calculate_partition(self):
        """Should return a string specifying this model instance's partition, using `self.ID_PLACEHOLDER` in place of its own ID, if needed."""
        raise NotImplementedError("You must define a 'calculate_partition' method on models that inherit from SyncableModel.")

    @staticmethod
    def compute_namespaced_id(partition_value, source_id_value, model_name):
        return sha2_uuid(partition_value, source_id_value, model_name)

    def calculate_uuid(self):
        self._morango_source_id = self.calculate_source_id()
        if self._morango_source_id is None:
            self._morango_source_id = uuid.uuid4().hex

        namespaced_id = self.compute_namespaced_id(self.calculate_partition(), self._morango_source_id, self.morango_model_name)
        self._morango_partition = self.calculate_partition().replace(self.ID_PLACEHOLDER, namespaced_id)
        return namespaced_id<|MERGE_RESOLUTION|>--- conflicted
+++ resolved
@@ -114,16 +114,10 @@
 
         # do within transaction so we only ever have 1 current instance ID
         with transaction.atomic():
-<<<<<<< HEAD
-            obj, created = cls.objects.get_or_create(**kwargs)
-            if created:
-                cls.objects.exclude(id=obj.id).update(current=False)
-=======
             InstanceIDModel.objects.filter(current=True).update(current=False)
             obj, created = InstanceIDModel.objects.get_or_create(**kwargs)
             obj.current = True
             obj.save()
->>>>>>> f776b33d
 
         return obj, created
 
